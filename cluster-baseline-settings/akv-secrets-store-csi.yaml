apiVersion: v1
kind: ServiceAccount
metadata:
  name: secrets-store-csi-driver
  namespace: cluster-baseline-settings
  labels:
    app.kubernetes.io/name: secrets-store-csi-driver
    app.kubernetes.io/component: csi-driver
---
apiVersion: rbac.authorization.k8s.io/v1
kind: ClusterRole
metadata:
  name: secretproviderclasses-role
  labels:
    app.kubernetes.io/name: secrets-store-csi-driver
    app.kubernetes.io/component: csi-driver
rules:
- apiGroups:
  - secrets-store.csi.x-k8s.io
  resources:
  - secretproviderclasses
  verbs:
  - get
  - list
  - update
- apiGroups:
  - secrets-store.csi.x-k8s.io
  resources:
  - secretproviderclasses/status
  verbs:
  - get
  - patch
  - update
- apiGroups:
  - ""
  resources:
  - secrets
  verbs:
  - create
  - delete
  - get
  - update
---
apiVersion: rbac.authorization.k8s.io/v1
kind: ClusterRoleBinding
metadata:
  name: secretproviderclasses-rolebinding
  labels:
    app.kubernetes.io/name: secrets-store-csi-driver
    app.kubernetes.io/component: csi-driver
roleRef:
  apiGroup: rbac.authorization.k8s.io
  kind: ClusterRole
  name: secretproviderclasses-role
subjects:
- kind: ServiceAccount
  name: secrets-store-csi-driver
  namespace: cluster-baseline-settings
---
apiVersion: storage.k8s.io/v1beta1
kind: CSIDriver
metadata:
  name: secrets-store.csi.k8s.io
  labels:
    app.kubernetes.io/name: secrets-store-csi-driver
    app.kubernetes.io/component: csi-driver
spec:
  podInfoOnMount: true
  attachRequired: false
  volumeLifecycleModes:
  - Ephemeral
---
apiVersion: apiextensions.k8s.io/v1beta1
kind: CustomResourceDefinition
metadata:
  annotations:
    controller-gen.kubebuilder.io/version: v0.2.4
  creationTimestamp: null
  name: secretproviderclasses.secrets-store.csi.x-k8s.io
  labels:
    app.kubernetes.io/name: secrets-store-csi-driver-secretproviderclasses-crd
    app.kubernetes.io/component: csi-driver
spec:
  group: secrets-store.csi.x-k8s.io
  names:
    kind: SecretProviderClass
    listKind: SecretProviderClassList
    plural: secretproviderclasses
    singular: secretproviderclass
  scope: Namespaced
  validation:
    openAPIV3Schema:
      description: SecretProviderClass is the Schema for the secretproviderclasses
        API
      properties:
        apiVersion:
          description: 'APIVersion defines the versioned schema of this representation
            of an object. Servers should convert recognized schemas to the latest
            internal value, and may reject unrecognized values. More info: https://git.k8s.io/community/contributors/devel/api-conventions.md#resources'
          type: string
        kind:
          description: 'Kind is a string value representing the REST resource this
            object represents. Servers may infer this from the endpoint the client
            submits requests to. Cannot be updated. In CamelCase. More info: https://git.k8s.io/community/contributors/devel/api-conventions.md#types-kinds'
          type: string
        metadata:
          type: object
        spec:
          description: SecretProviderClassSpec defines the desired state of SecretProviderClass
          properties:
            parameters:
              additionalProperties:
                type: string
              description: Configuration for specific provider
              type: object
            provider:
              description: Configuration for provider name
              type: string
            secretObjects:
              items:
                description: SecretObject defines the desired state of synced K8s
                  secret objects
                properties:
                  data:
                    items:
                      description: SecretObjectData defines the desired state of synced
                        K8s secret object data
                      properties:
                        key:
                          description: data field to populate
                          type: string
                        objectName:
                          description: name of the object to sync
                          type: string
                      type: object
                    type: array
                  secretName:
                    description: name of the K8s secret object
                    type: string
                  type:
                    description: type of K8s secret object
                    type: string
                type: object
              type: array
          type: object
        status:
          description: SecretProviderClassStatus defines the observed state of SecretProviderClass
          properties:
            byPod:
              items:
                description: ByPodStatus defines the state of SecretProviderClass
                  as seen by an individual controller
                properties:
                  id:
                    description: id of the pod that wrote the status
                    type: string
                  namespace:
                    description: namespace of the pod that wrote the status
                    type: string
                type: object
              type: array
          type: object
      type: object
  version: v1alpha1
  versions:
  - name: v1alpha1
    served: true
    storage: true
status:
  acceptedNames:
    kind: ""
    plural: ""
  conditions: []
  storedVersions: []
---
kind: DaemonSet
apiVersion: apps/v1
metadata:
  name: csi-secrets-store
  namespace: cluster-baseline-settings
  labels:
    app: csi-secrets-store
    app.kubernetes.io/name: csi-secrets-store
    app.kubernetes.io/component: csi-driver
spec:
  selector:
    matchLabels:
      app: csi-secrets-store
  template:
    metadata:
      labels:
        app: csi-secrets-store
        app.kubernetes.io/name: csi-secrets-store
        app.kubernetes.io/component: csi-driver
    spec:
      nodeSelector:
        beta.kubernetes.io/os: linux
        agentpool: npuser01
      serviceAccountName: secrets-store-csi-driver
      hostNetwork: true
      containers:
        - name: node-driver-registrar
          # PRODUCTION READINESS CHANGE REQUIRED
          # This image should be sourced from a non-public container registry, such as the
          # one deployed along side of this reference implementation.
          # az acr import --source docker.io/weaveworks/kured:1.4.0 -n <your-acr-instance-name>
          # and then set this to
          # image: <your-acr-instance-name>.azurecr.io/weaveworks/kured:1.4.0
<<<<<<< HEAD
          image: quay.io/k8scsi/csi-node-driver-registrar:v1.2.0
=======
          image: acraksnsag5lvqcnyzu.azurecr.io/k8scsi/csi-node-driver-registrar:v1.2.0
>>>>>>> f0afa445
          args:
            - --v=5
            - --csi-address=/csi/csi.sock
            - --kubelet-registration-path=/var/lib/kubelet/plugins/csi-secrets-store/csi.sock
          lifecycle:
            preStop:
              exec:
                command:
                  [
                    "/bin/sh",
                    "-c",
                    "rm -rf /registration/secrets-store.csi.k8s.io-reg.sock",
                  ]
          env:
            - name: KUBE_NODE_NAME
              valueFrom:
                fieldRef:
                  apiVersion: v1
                  fieldPath: spec.nodeName
          imagePullPolicy: Always
          volumeMounts:
            - name: plugin-dir
              mountPath: /csi
            - name: registration-dir
              mountPath: /registration
        - name: secrets-store
          # PRODUCTION READINESS CHANGE REQUIRED
          # This image should be sourced from a non-public container registry, such as the
          # one deployed along side of this reference implementation.
          # az acr import --source docker.io/deislabs/secrets-store-csi:v0.0.11 -n <your-acr-instance-name>
          # and then set this to
          # image: <your-acr-instance-name>.azurecr.io/deislabs/secrets-store-csi:v0.0.11
<<<<<<< HEAD
          image: docker.io/deislabs/secrets-store-csi:v0.0.11
=======
          image: acraksnsag5lvqcnyzu.azurecr.io/deislabs/secrets-store-csi:v0.0.11
>>>>>>> f0afa445
          args:
            - "--debug=false"
            - "--endpoint=$(CSI_ENDPOINT)"
            - "--nodeid=$(KUBE_NODE_NAME)"
            - "--provider-volume=/etc/kubernetes/secrets-store-csi-providers"
          env:
            - name: CSI_ENDPOINT
              value: unix:///csi/csi.sock
            - name: KUBE_NODE_NAME
              valueFrom:
                fieldRef:
                  apiVersion: v1
                  fieldPath: spec.nodeName
          imagePullPolicy: Always
          securityContext:
            privileged: true
          ports:
            - containerPort: 9808
              name: healthz
              protocol: TCP
          livenessProbe:
              failureThreshold: 5
              httpGet:
                path: /healthz
                port: healthz
              initialDelaySeconds: 30
              timeoutSeconds: 10
              periodSeconds: 15
          volumeMounts:
            - name: plugin-dir
              mountPath: /csi
            - name: mountpoint-dir
              mountPath: /var/lib/kubelet/pods
              mountPropagation: Bidirectional
            - name: providers-dir
              mountPath: /etc/kubernetes/secrets-store-csi-providers
        - name: liveness-probe
          # PRODUCTION READINESS CHANGE REQUIRED
          # This image should be sourced from a non-public container registry, such as the
          # one deployed along side of this reference implementation.
          # az acr import --source quay.io/k8scsi/livenessprobe:v1.1.0 -n <your-acr-instance-name>
          # and then set this to
          # image: <your-acr-instance-name>.azurecr.io/k8scsi/livenessprobe:v1.1.0
<<<<<<< HEAD
          image: quay.io/k8scsi/livenessprobe:v1.1.0
=======
          image: acraksnsag5lvqcnyzu.azurecr.io/k8scsi/livenessprobe:v1.1.0
>>>>>>> f0afa445
          imagePullPolicy: Always
          args:
          - --csi-address=/csi/csi.sock
          - --probe-timeout=3s
          - --health-port=9808
          volumeMounts:
            - name: plugin-dir
              mountPath: /csi
      volumes:
        - name: mountpoint-dir
          hostPath:
            path: /var/lib/kubelet/pods
            type: DirectoryOrCreate
        - name: registration-dir
          hostPath:
            path: /var/lib/kubelet/plugins_registry/
            type: Directory
        - name: plugin-dir
          hostPath:
            path: /var/lib/kubelet/plugins/csi-secrets-store/
            type: DirectoryOrCreate
        - name: providers-dir
          hostPath:
            path: /etc/kubernetes/secrets-store-csi-providers
            type: DirectoryOrCreate
---
apiVersion: apps/v1
kind: DaemonSet
metadata:
  name: csi-secrets-store-provider-azure
  namespace: cluster-baseline-settings
  labels:
    app: csi-secrets-store-provider-azure
    app.kubernetes.io/name: csi-secrets-store-provider-azure
    app.kubernetes.io/component: csi-provider
spec:
  updateStrategy:
    type: RollingUpdate
  selector:
    matchLabels:
      app: csi-secrets-store-provider-azure
  template:
    metadata:
      labels:
        app: csi-secrets-store-provider-azure
        app.kubernetes.io/name: csi-secrets-store-provider-azure
        app.kubernetes.io/component: csi-provider
    spec:
      containers:
        - name: provider-azure-installer
          image: mcr.microsoft.com/k8s/csi/secrets-store/provider-azure:0.0.6
          imagePullPolicy: Always
          resources:
            requests:
              cpu: 50m
              memory: 100Mi
            limits:
              cpu: 50m
              memory: 100Mi
          env:
            - name: TARGET_DIR
              value: "/etc/kubernetes/secrets-store-csi-providers"
          volumeMounts:
            - mountPath: "/etc/kubernetes/secrets-store-csi-providers"
              name: providervol
      volumes:
        - name: providervol
          hostPath:
            path: "/etc/kubernetes/secrets-store-csi-providers"
      nodeSelector:
        beta.kubernetes.io/os: linux
        agentpool: npuser01<|MERGE_RESOLUTION|>--- conflicted
+++ resolved
@@ -206,11 +206,7 @@
           # az acr import --source docker.io/weaveworks/kured:1.4.0 -n <your-acr-instance-name>
           # and then set this to
           # image: <your-acr-instance-name>.azurecr.io/weaveworks/kured:1.4.0
-<<<<<<< HEAD
-          image: quay.io/k8scsi/csi-node-driver-registrar:v1.2.0
-=======
           image: acraksnsag5lvqcnyzu.azurecr.io/k8scsi/csi-node-driver-registrar:v1.2.0
->>>>>>> f0afa445
           args:
             - --v=5
             - --csi-address=/csi/csi.sock
@@ -243,11 +239,7 @@
           # az acr import --source docker.io/deislabs/secrets-store-csi:v0.0.11 -n <your-acr-instance-name>
           # and then set this to
           # image: <your-acr-instance-name>.azurecr.io/deislabs/secrets-store-csi:v0.0.11
-<<<<<<< HEAD
-          image: docker.io/deislabs/secrets-store-csi:v0.0.11
-=======
           image: acraksnsag5lvqcnyzu.azurecr.io/deislabs/secrets-store-csi:v0.0.11
->>>>>>> f0afa445
           args:
             - "--debug=false"
             - "--endpoint=$(CSI_ENDPOINT)"
@@ -291,11 +283,7 @@
           # az acr import --source quay.io/k8scsi/livenessprobe:v1.1.0 -n <your-acr-instance-name>
           # and then set this to
           # image: <your-acr-instance-name>.azurecr.io/k8scsi/livenessprobe:v1.1.0
-<<<<<<< HEAD
-          image: quay.io/k8scsi/livenessprobe:v1.1.0
-=======
           image: acraksnsag5lvqcnyzu.azurecr.io/k8scsi/livenessprobe:v1.1.0
->>>>>>> f0afa445
           imagePullPolicy: Always
           args:
           - --csi-address=/csi/csi.sock
