---
apiVersion: v1
kind: ServiceAccount
metadata:
  labels:
    app.kubernetes.io/name: flux
  name: flux
  namespace: cluster-baseline-settings
---
kind: ClusterRole
apiVersion: rbac.authorization.k8s.io/v1beta1
metadata:
  name: flux
  labels:
    app.kubernetes.io/name: flux
rules:
  - apiGroups: ['*']
    resources: ['*']
    verbs: ['*']
  - nonResourceURLs: ['*']
    verbs: ['*']
---
kind: ClusterRoleBinding
apiVersion: rbac.authorization.k8s.io/v1beta1
metadata:
  name: flux
  labels:
    app.kubernetes.io/name: flux
roleRef:
  apiGroup: rbac.authorization.k8s.io
  kind: ClusterRole
  name: flux
subjects:
  - kind: ServiceAccount
    name: flux
    namespace: cluster-baseline-settings
---
apiVersion: apps/v1
kind: Deployment
metadata:
  name: flux
  namespace: cluster-baseline-settings
spec:
  replicas: 1
  selector:
    matchLabels:
      app.kubernetes.io/name: flux
  strategy:
    type: Recreate
  template:
    metadata:
      annotations:
        prometheus.io/port: "3031"
      labels:
        app.kubernetes.io/name: flux
    spec:
      nodeSelector:
        beta.kubernetes.io/os: linux
        agentpool: npuser01
      serviceAccountName: flux
      volumes:
      - name: git-key
        secret:
          secretName: flux-git-deploy
      containers:
      - name: flux
        # PRODUCTION READINESS CHANGE REQUIRED
        # This image should be sourced from a non-public container registry, such as the
        # one deployed along side of this reference implementation.
        # az acr import --source docker.io/fluxcd/flux:1.19.0 -n <your-acr-instance-name>
        # and then set this to
        # image: <your-acr-instance-name>.azurecr.io/fluxcd/flux:1.19.0
<<<<<<< HEAD
        image: docker.io/fluxcd/flux:1.19.0
=======
        image: acraksnsag5lvqcnyzu.azurecr.io/fluxcd/flux:1.19.0
>>>>>>> f0afa445
        imagePullPolicy: IfNotPresent
        securityContext:
          capabilities:
            drop:
            - ALL
          allowPrivilegeEscalation: false
          # create folder in the root fs when cloning repos
          readOnlyRootFilesystem: false
          # access to root folder like /.kube/config
          runAsNonRoot: false
        volumeMounts:
        - name: git-key
          mountPath: /etc/fluxd/ssh
          readOnly: true
        resources:
          requests:
            cpu: 50m
            memory: 64Mi
        ports:
        - containerPort: 3030
        livenessProbe:
          httpGet:
            port: 3030
            path: /api/flux/v6/identity.pub
          initialDelaySeconds: 5
          timeoutSeconds: 5
        readinessProbe:
          httpGet:
            port: 3030
            path: /api/flux/v6/identity.pub
          initialDelaySeconds: 5
          timeoutSeconds: 5
        args:
        - --git-url=https://github.com/ckittel/aks-secure-baseline.git
        - --git-branch=main
        - --git-path=cluster-baseline-settings
        # this configuration prevents flux from syncing changes from your cluster to the git repo. If two way sync is required, please take a look at  https://docs.fluxcd.io/en/1.19.0/tutorials/get-started/#giving-write-access
        - --git-readonly
        - --sync-state=secret
        - --listen-metrics=:3031
        - --git-timeout=5m
        - --registry-disable-scanning=true
---
# This secret is ok to be initialized as empty since Flux annotates the
# Kubernetes Secret object with flux.weave.works/sync-hwm: <commit-sha>
# as a way to store the latest commit applied to the cluster and later on
# compare with to confirm wether it is in sync or not.
apiVersion: v1
kind: Secret
metadata:
  name: flux-git-deploy
  namespace: cluster-baseline-settings
type: Opaque
---
apiVersion: apps/v1
kind: Deployment
metadata:
  name: memcached
  namespace: cluster-baseline-settings
spec:
  replicas: 1
  selector:
    matchLabels:
      app.kubernetes.io/name: memcached
  template:
    metadata:
      labels:
        app.kubernetes.io/name: memcached
    spec:
      nodeSelector:
        beta.kubernetes.io/os: linux
        agentpool: npuser01
      containers:
      - name: memcached
        # PRODUCTION READINESS CHANGE REQUIRED
        # This image should be sourced from a non-public container registry, such as the
        # one deployed along side of this reference implementation.
        # az acr import --source docker.io/library/memcached:1.5.20 -n <your-acr-instance-name>
        # and then set this to
        # image: <your-acr-instance-name>.azurecr.io/library/memcached:1.5.20
<<<<<<< HEAD
        image: library/memcached:1.5.20
=======
        image: acraksnsag5lvqcnyzu.azurecr.io/library/memcached:1.5.20
>>>>>>> f0afa445
        imagePullPolicy: IfNotPresent
        resources:
          requests:
            memory: 512Mi
        args:
        - -m 512
        - -I 5m    # Maximum size for one item
        - -p 11211 # Default port
        # - -vv    # Uncomment to get logs of each request and response.
        ports:
        - name: clients
          containerPort: 11211
        securityContext:
          runAsUser: 11211
          runAsGroup: 11211
          allowPrivilegeEscalation: false
---
apiVersion: v1
kind: Service
metadata:
  name: memcached
  namespace: cluster-baseline-settings
spec:
  ports:
    - name: memcached
      port: 11211
  selector:
    app.kubernetes.io/name: memcached<|MERGE_RESOLUTION|>--- conflicted
+++ resolved
@@ -70,11 +70,7 @@
         # az acr import --source docker.io/fluxcd/flux:1.19.0 -n <your-acr-instance-name>
         # and then set this to
         # image: <your-acr-instance-name>.azurecr.io/fluxcd/flux:1.19.0
-<<<<<<< HEAD
-        image: docker.io/fluxcd/flux:1.19.0
-=======
         image: acraksnsag5lvqcnyzu.azurecr.io/fluxcd/flux:1.19.0
->>>>>>> f0afa445
         imagePullPolicy: IfNotPresent
         securityContext:
           capabilities:
@@ -155,11 +151,7 @@
         # az acr import --source docker.io/library/memcached:1.5.20 -n <your-acr-instance-name>
         # and then set this to
         # image: <your-acr-instance-name>.azurecr.io/library/memcached:1.5.20
-<<<<<<< HEAD
-        image: library/memcached:1.5.20
-=======
         image: acraksnsag5lvqcnyzu.azurecr.io/library/memcached:1.5.20
->>>>>>> f0afa445
         imagePullPolicy: IfNotPresent
         resources:
           requests:
